--- conflicted
+++ resolved
@@ -108,13 +108,7 @@
 		Key:     types.String{Value: webhook.Key},
 		Project: plan.Project,
 		Name:    types.String{Value: webhook.Name},
-<<<<<<< HEAD
 		Url:     types.String{Value: webhook.Url},
-=======
-		// Just use the secret from the plan, as it's not returned by the API
-		Secret: plan.Secret,
-		Url:    types.String{Value: webhook.Url},
->>>>>>> 4db34430
 	}
 	diags = resp.State.Set(ctx, result)
 
@@ -272,22 +266,12 @@
 	for _, webhook := range response.Webhooks {
 		if webhook.Key == key {
 			result = Webhook{
-<<<<<<< HEAD
 				ID:        types.String{Value: webhook.Key},
 				Key:       types.String{Value: webhook.Key},
 				Project:   types.String{Value: project_key, Null: projectKeyIsNull},
 				Name:      types.String{Value: webhook.Name},
 				HasSecret: types.Bool{Value: webhook.HasSecret},
 				Url:       types.String{Value: webhook.Url},
-=======
-				ID:      types.String{Value: webhook.Key},
-				Key:     types.String{Value: webhook.Key},
-				Project: types.String{Value: project_key, Null: projectKeyIsNull},
-				Name:    types.String{Value: webhook.Name},
-				// We have to use the secret from the plan, as it's not returned by the API
-				Secret: types.String{Value: secret},
-				Url:    types.String{Value: webhook.Url},
->>>>>>> 4db34430
 			}
 			ok = true
 			break
